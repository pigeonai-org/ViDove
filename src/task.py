import logging
import shutil
import subprocess
import threading
from datetime import datetime
from enum import Enum
from os import getenv
from pathlib import Path
from time import gmtime, strftime, time

# pytube deprecated
# from pytube import YouTube
import yt_dlp
from openai import AzureOpenAI

from src.ASR.ASR import get_transcript
from src.srt_util.srt import SrtScript
from src.srt_util.srt2ass import srt2ass
from src.translators.translator import Translator


class TaskStatus(str, Enum):
    """
    An enumeration class representing the different statuses a task can have in the translation pipeline.
    TODO: add translation progress indicator (%).
    """

    CREATED = "CREATED"
    INITIALIZING_ASR = "INITIALIZING_ASR"
    PRE_PROCESSING = "PRE_PROCESSING"
    TRANSLATING = "TRANSLATING"
    POST_PROCESSING = "POST_PROCESSING"
    OUTPUT_MODULE = "OUTPUT_MODULE"


class Task:
    """
    A class representing a task in the translation pipeline. It includes methods for handling different stages of the task.
    If one want to add a new entry type (e.g. add support for different video formats),
    one should extend this class and override the `run` method.
    """

    @property
    def status(self):
        with self.__status_lock:
            return self.__status

    @status.setter
    def status(self, new_status):
        """
        Sets the new status of the task, ensuring thread safety with a lock.
        """
        with self.__status_lock:
            self.__status = new_status

    def __init__(self, task_id, task_local_dir, task_cfg):
        """
        Constructor for initializing a task with its ID, local directory, and configuration settings.
        """
        self.__status_lock = threading.Lock()
        self.__status = TaskStatus.CREATED
        self.gpu_status = 0

        self.task_id = task_id

        self.task_local_dir = task_local_dir
        self.ASR_setting = task_cfg["ASR"]
        self.translation_setting = task_cfg["translation"]
        self.translation_model = self.translation_setting["model"]

        self.output_type = task_cfg["output_type"]
        self.target_lang = task_cfg["target_lang"]
        self.source_lang = task_cfg["source_lang"]
        self.field = task_cfg["field"]
        self.pre_setting = task_cfg["pre_process"]
        self.post_setting = task_cfg["post_process"]
        self.chunk_size = task_cfg["translation"]["chunk_size"]

        self.audio_path = None
        self.SRT_Script = None
        self.result = None
        self.s_t = None
        self.t_e = None
        self.t_s = time()

        # logging setting
        self.task_logger = logging.getLogger(f"task_{task_id}")
        logfmt = "%(asctime)s (%(module)s:%(lineno)d) %(levelname)s: %(message)s"
        self.task_logger.setLevel(logging.INFO)
        self.log_dir = "{}/{}_{}.log".format(
            task_local_dir, f"task_{task_id}", datetime.now().strftime("%m%d%Y_%H%M%S")
        )
        task_file_handler = logging.FileHandler(self.log_dir, "w", encoding="utf-8")
        task_file_handler.setFormatter(logging.Formatter(logfmt))
        self.task_logger.addHandler(task_file_handler)
        # logging.basicConfig(level=logging.INFO, format=logfmt, handlers=[
        #     logging.FileHandler(
        #         "{}/{}_{}.log".format(task_local_dir, f"task_{task_id}", datetime.now().strftime("%m%d%Y_%H%M%S")),
        #         'w', encoding='utf-8')])

        print(f"Task ID: {self.task_id}")
        self.task_logger.info(f"Task ID: {self.task_id}")
        if "AZURE_OPENAI_API_KEY" in task_cfg:
            self.task_logger.info("Using AZURE_OPENAI_API_KEY from gradio interface.")
            self.api_key = task_cfg["AZURE_OPENAI_API_KEY"]
        else:
            self.task_logger.info("Using AZURE_OPENAI_API_KEY from environment variable.")
            self.api_key = getenv("AZURE_OPENAI_API_KEY")
        self.task_logger.info(
            f"{self.source_lang} -> {self.target_lang} task in {self.field}"
        )
        self.task_logger.info(f"Translation Model: {self.translation_model}")
        self.task_logger.info(f"Chunk Size: {self.chunk_size}")
        self.task_logger.info(f"ASR Model: {self.ASR_setting['ASR_model']}")
        self.task_logger.info(f"subtitle_type: {self.output_type['subtitle']}")
        self.task_logger.info(f"video_ouput: {self.output_type['video']}")
        self.task_logger.info(f"bilingual_ouput: {self.output_type['bilingual']}")
        self.task_logger.info("Pre-process setting:")
        for key in self.pre_setting:
            self.task_logger.info(f"{key}: {self.pre_setting[key]}")
        self.task_logger.info("Post-process setting:")
        for key in self.post_setting:
            self.task_logger.info(f"{key}: {self.post_setting[key]}")

        # init openai client
        self.client = AzureOpenAI(api_key=self.api_key, azure_endpoint=getenv("AZURE_OPENAI_ENDPOINT"),api_version="2024-05-01-preview")
        # initialize translator
        self.translator = Translator(
            self.translation_model,
            self.source_lang,
            self.target_lang,
            self.field,
            self.task_id,
            self.client,
            self.chunk_size,
        )

    @staticmethod
    def fromYoutubeLink(youtube_url, task_id, task_dir, task_cfg):
        """
        Creates a YoutubeTask instance from a YouTube URL.
        """
        return YoutubeTask(task_id, task_dir, task_cfg, youtube_url)

    @staticmethod
    def fromAudioFile(audio_path, task_id, task_dir, task_cfg):
        """
        Creates an AudioTask instance from an audio file path.
        """
        return AudioTask(task_id, task_dir, task_cfg, audio_path)

    @staticmethod
    def fromVideoFile(video_path, task_id, task_dir, task_cfg):
        """
        Creates a VideoTask instance from a video file path.
        """
        return VideoTask(task_id, task_dir, task_cfg, video_path)

    @staticmethod
    def fromSRTFile(srt_path, task_id, task_dir, task_cfg):
        """
        Creates a SRTTask instance from a srt file path.
        """
        return SRTTask(task_id, task_dir, task_cfg, srt_path)

    # Module 1 ASR: audio --> SRT_script
    def get_srt_class(self, pre_load_asr_model=None):
        """
        Handles the ASR module to convert audio to SRT script format.
        """
        # Instead of using the script_en variable directly, we'll use script_input
        self.status = TaskStatus.INITIALIZING_ASR

        if self.SRT_Script != None:
            self.task_logger.info("SRT input mode, skip ASR Module")
            return
        # get configs
        # shoud be modified after we incorporate more ASR methods
        method = self.ASR_setting["ASR_model"]
        # whisper_model = self.ASR_setting["whisper_config"]["whisper_model"]
        src_srt_path = self.task_local_dir.joinpath(
            f"task_{self.task_id}_{self.source_lang}.srt"
        )

        # get transcript
<<<<<<< HEAD
        transcript = get_transcript(method, 
                                    src_srt_path, 
                                    self.source_lang,
                                    self.video_path,
                                    self.audio_path, 
                                    self.client, 
                                    self.task_logger,
                                    pre_load_asr_model)
=======
        transcript = get_transcript(
            method,
            src_srt_path,
            self.source_lang,
            self.audio_path,
            self.client,
            self.task_logger,
            pre_load_asr_model,
        )
>>>>>>> 4a222e07

        if transcript != None:  # if the audio is transfered
            if isinstance(transcript, str):
                self.SRT_Script = SrtScript.parse_from_srt_file(
                    self.source_lang,
                    self.target_lang,
                    self.task_logger,
                    self.client,
                    domain=self.field,
                    srt_str=transcript.rstrip(),
                )
            else:
                self.SRT_Script = SrtScript(
                    self.source_lang,
                    self.target_lang,
                    transcript,
                    self.task_logger,
                    self.client,
                    self.field,
                )
            # save the srt script to local
            self.SRT_Script.write_srt_file_src(src_srt_path)
        else:
            raise RuntimeError(
                f"Failed to get transcript from audio file: {self.audio_path}"
            )

    # Module 2: SRT preprocess: perform preprocess steps
    def preprocess(self):
        """
        Performs preprocessing steps on the SRT script.
        """
        self.status = TaskStatus.PRE_PROCESSING
        self.task_logger.info(
            "--------------------Start Preprocessing SRT class--------------------"
        )
        if self.pre_setting["sentence_form"]:
            self.SRT_Script.form_whole_sentence()
        if self.pre_setting["spell_check"]:
            self.SRT_Script.spell_check_term()
        if self.pre_setting["term_correct"]:
            self.SRT_Script.correct_with_force_term()
        processed_srt_path_src = str(
            Path(self.task_local_dir) / f"{self.task_id}_processed.srt"
        )
        self.SRT_Script.write_srt_file_src(processed_srt_path_src)

        if self.output_type["subtitle"] == "ass":
            self.task_logger.info("write English .srt file to .ass")
            assSub_src = srt2ass(processed_srt_path_src, "default", "No", "Modest")
            self.task_logger.info("ASS subtitle saved as: " + assSub_src)
        self.script_input = self.SRT_Script.get_source_only()
        pass

    def update_translation_progress(self, new_progress):
        """
        (UNUSED)
        Updates the progress (%) of the translation process.
        """
        if self.progress == TaskStatus.TRANSLATING:
            self.progress = TaskStatus.TRANSLATING.value[0], new_progress

    # Module 3: perform srt translation
    def translation(self):
        """
        Handles the translation of the SRT script.
        """
        self.task_logger.info(
            "---------------------Start Translation--------------------"
        )
        self.translator.set_srt(self.SRT_Script)
        self.translator.translate()

    # Module 4: perform srt post process steps
    def postprocess(self):
        """
        Performs post-processing steps on the translated SRT script.
        """
        self.status = TaskStatus.POST_PROCESSING

        self.task_logger.info(
            "---------------------Start Post-processing SRT class---------------------"
        )
        if self.post_setting["check_len_and_split"]:
            self.SRT_Script.check_len_and_split()
        if self.post_setting["remove_trans_punctuation"]:
            self.SRT_Script.remove_trans_punctuation()
        self.task_logger.info(
            "---------------------Post-processing SRT class finished---------------------"
        )

    # Module 5: output module
    def output_render(self):
        """
        Handles the output rendering process, including video and subtitle generation.
        """
        self.status = TaskStatus.OUTPUT_MODULE
        video_out = self.output_type["video"]
        subtitle_type = self.output_type["subtitle"]
        is_bilingual = self.output_type["bilingual"]

        results_dir = f"{self.task_local_dir}/results"

        subtitle_path = f"{results_dir}/{self.task_id}_{self.target_lang}.srt"
        self.SRT_Script.write_srt_file_translate(subtitle_path)
        if is_bilingual:
            subtitle_path = f"{results_dir}/{self.task_id}_{self.source_lang}_{self.target_lang}.srt"
            self.SRT_Script.write_srt_file_bilingual(subtitle_path)

        if subtitle_type == "ass":
            self.task_logger.info("write .srt file to .ass")
            subtitle_path = srt2ass(subtitle_path, "default", "No", "Modest")
            self.task_logger.info("ASS subtitle saved as: " + subtitle_path)

        final_res = subtitle_path

        # encode to .mp4 video file
        if video_out and self.video_path is not None:
            self.task_logger.info("encoding video file")
            self.task_logger.info(
                f'ffmpeg comand: \nffmpeg -i {self.video_path} -vf "subtitles={subtitle_path}" {results_dir}/{self.task_id}.mp4'
            )
            subprocess.run(
                [
                    "ffmpeg",
                    "-i",
                    self.video_path,
                    "-vf",
                    f"subtitles={subtitle_path}",
                    f"{results_dir}/{self.task_id}.mp4",
                ]
            )
            final_res = f"{results_dir}/{self.task_id}.mp4"

        self.t_e = time()
        self.task_logger.info(
            "Pipeline finished, time duration:{}".format(
                strftime("%H:%M:%S", gmtime(self.t_e - self.t_s))
            )
        )
        return final_res

    def run_pipeline(self, pre_load_asr_model=None):
        """
        Executes the entire pipeline process for the task.
        """
        self.get_srt_class(pre_load_asr_model)
        self.preprocess()
        self.translation()
        self.postprocess()
        self.result = self.output_render()

        # print(self.result)


class YoutubeTask(Task):
    def __init__(self, task_id, task_local_dir, task_cfg, youtube_url):
        super().__init__(task_id, task_local_dir, task_cfg)
        self.task_logger.info("Task Creation method: Youtube Link")
        self.youtube_url = youtube_url
        self.video_resolution = task_cfg["video_download"]["resolution"]
        # self.model = model

    def run(self, pre_load_asr_model=None):
        self.task_logger.info(f"Youtube URL: {self.youtube_url}")
        self.task_logger.info(f"Video Resolution: {self.video_resolution}")
        video_download_path = f"{self.task_local_dir}/task_{self.task_id}.mp4"
        audio_download_dir = f"{self.task_local_dir}/task_{self.task_id}.mp3"

        if self.video_resolution == "best":
            video_format = "bestvideo[ext=mp4]+bestaudio/bestvideo"
        elif self.video_resolution in [360, 480, 720]:
            video_format = f"bestvideo[height={self.video_resolution}][ext=mp4]+bestaudio[ext=mp3]/worstvideo[ext=mp4]+bestaudio[ext=mp3]/worst[ext=mp4]"
        else:
            raise RuntimeError(f"Unsupported video resolution: {self.video_resolution}")

        video_opts = {
            "format": video_format,
            "outtmpl": video_download_path,
        }

        audio_opts = {
            "format": "bestaudio[ext=mp3]/bestaudio",
            "outtmpl": audio_download_dir,
        }

        with yt_dlp.YoutubeDL(video_opts) as ydl:
            try:
                ydl.download([self.youtube_url])
            except yt_dlp.utils.DownloadError as e:
                self.task_logger.error(e)
                raise RuntimeError(f"Failed to download video {self.youtube_url}")
            ydl.close()

        with yt_dlp.YoutubeDL(audio_opts) as ydl:
            try:
                ydl.download([self.youtube_url])
            except yt_dlp.utils.DownloadError as e:
                self.task_logger.error(e)
                raise RuntimeError(f"Failed to download audio {self.youtube_url}")
            ydl.close()

        self.video_path = self.task_local_dir.joinpath(f"task_{self.task_id}.mp4")
        self.audio_path = self.task_local_dir.joinpath(f"task_{self.task_id}.mp3")

        self.task_logger.info(f" Video File Dir: {self.video_path}")
        self.task_logger.info(f" Audio File Dir: {self.audio_path}")
        self.task_logger.info(" Data Prep Complete. Start pipeline")

        super().run_pipeline(pre_load_asr_model)


class AudioTask(Task):
    def __init__(self, task_id, task_local_dir, task_cfg, audio_path):
        super().__init__(task_id, task_local_dir, task_cfg)
        # TODO: check audio format
        self.task_logger.info("Task Creation method: Audio File")
        self.audio_path = audio_path
        self.video_path = None

    def run(self, pre_load_asr_model=None):
        self.task_logger.info(f"Video File Dir: {self.video_path}")
        self.task_logger.info(f"Audio File Dir: {self.audio_path}")
        self.task_logger.info("Data Prep Complete. Start pipeline")
        super().run_pipeline(pre_load_asr_model)


class VideoTask(Task):
    def __init__(self, task_id, task_local_dir, task_cfg, video_path):
        super().__init__(task_id, task_local_dir, task_cfg)
        # TODO: check video format {.mp4}
        self.task_logger.info("Task Creation method: Video File")
        new_video_path = f"{task_local_dir}/task_{self.task_id}.mp4"
        self.task_logger.info(f"Copy video file to: {new_video_path}")
        shutil.copyfile(video_path, new_video_path)
        self.video_path = new_video_path

    def run(self, pre_load_asr_model=None):
        self.task_logger.info("using ffmpeg to extract audio")
        subprocess.run(
            [
                "ffmpeg",
                "-i",
                self.video_path,
                "-f",
                "mp3",
                "-ab",
                "192000",
                "-vn",
                self.task_local_dir.joinpath(f"task_{self.task_id}.mp3"),
            ]
        )
        self.task_logger.info("audio extraction finished")

        self.audio_path = self.task_local_dir.joinpath(f"task_{self.task_id}.mp3")
        self.task_logger.info(f" Video File Dir: {self.video_path}")
        self.task_logger.info(f" Audio File Dir: {self.audio_path}")
        self.task_logger.info("Data Prep Complete. Start pipeline")
        super().run_pipeline(pre_load_asr_model)


class SRTTask(Task):
    def __init__(self, task_id, task_local_dir, task_cfg, srt_path):
        super().__init__(task_id, task_local_dir, task_cfg)
        self.task_logger.info("Task Creation method: SRT File")
        self.audio_path = None
        self.video_path = None
        new_srt_path = f"{task_local_dir}/task_{self.task_id}_{self.source_lang}.srt"
        self.task_logger.info(f"Copy video file to: {new_srt_path}")
        shutil.copyfile(srt_path, new_srt_path)
        self.SRT_Script = SrtScript.parse_from_srt_file(
            self.source_lang,
            self.target_lang,
            self.task_logger,
            self.client,
            domain=self.field,
            path=srt_path,
        )

    def run(self):
        self.task_logger.info(f"Video File Dir: {self.video_path}")
        self.task_logger.info(f"Audio File Dir: {self.audio_path}")
        self.task_logger.info("Data Prep Complete. Start pipeline")
        super().run_pipeline()<|MERGE_RESOLUTION|>--- conflicted
+++ resolved
@@ -183,7 +183,6 @@
         )
 
         # get transcript
-<<<<<<< HEAD
         transcript = get_transcript(method, 
                                     src_srt_path, 
                                     self.source_lang,
@@ -192,17 +191,6 @@
                                     self.client, 
                                     self.task_logger,
                                     pre_load_asr_model)
-=======
-        transcript = get_transcript(
-            method,
-            src_srt_path,
-            self.source_lang,
-            self.audio_path,
-            self.client,
-            self.task_logger,
-            pre_load_asr_model,
-        )
->>>>>>> 4a222e07
 
         if transcript != None:  # if the audio is transfered
             if isinstance(transcript, str):
