--- conflicted
+++ resolved
@@ -1,20 +1,12 @@
-<<<<<<< HEAD
 from collections import Counter
-=======
->>>>>>> 4a222e07
 from pathlib import Path
 from openai import AzureOpenAI
 
-<<<<<<< HEAD
 import clip
 import cv2
 import stable_whisper
 import torch
 from PIL import Image
-=======
-import stable_whisper
-import torch
->>>>>>> 4a222e07
 from transformers import AutoModelForSpeechSeq2Seq, AutoProcessor, pipeline
 
 
@@ -22,10 +14,7 @@
     method,
     src_srt_path,
     source_lang,
-<<<<<<< HEAD
     video_path,
-=======
->>>>>>> 4a222e07
     audio_path,
     client,
     task_logger,
@@ -69,12 +58,7 @@
         return None
 
 
-<<<<<<< HEAD
 def get_transcript_whisper_api(audio_path, source_lang, init_prompt, client):
-=======
-def get_transcript_whisper_api(audio_path, source_lang, init_prompt):
-    client = AzureOpenAI()
->>>>>>> 4a222e07
     with open(audio_path, "rb") as audio_file:
         transcript = client.audio.transcriptions.create(
             model="whisper-1",
@@ -111,7 +95,6 @@
     return transcript
 
 
-<<<<<<< HEAD
 def get_transcript_whisper_clips(video_path, audio_path, source_lang, client):
     file_path = "src/ASR/categories_places365.txt"
 
@@ -221,8 +204,6 @@
     )
 
 
-=======
->>>>>>> 4a222e07
 def get_transcript_whisper_large_v3(audio_path, pre_load_asr_model=None):
     device = "cuda:0" if torch.cuda.is_available() else "cpu"
     torch_dtype = torch.float16 if torch.cuda.is_available() else torch.float32
