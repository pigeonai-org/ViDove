--- conflicted
+++ resolved
@@ -25,35 +25,9 @@
         VAD.clip_audio_and_save(self.segments, audio_path, cache_dir)
         return self.segments
 
-<<<<<<< HEAD
-    def parse_json_response(self, response, parsing_retries=5):
-        for retry in range(parsing_retries):
-            try:
-                # Check if response is wrapped in code block markers
-                if "```json" in response:
-                    # Extract the actual JSON content from between the code block markers
-                    json_content = response.split("```json", 1)[1].split("```", 1)[0].strip()
-                    gemini_results = json.loads(json_content)
-                    return gemini_results
-                else:
-                    # If no code block markers, try parsing directly
-                    gemini_results = json.loads(response)
-                    return gemini_results
-                    
-            except Exception as e:
-                if retry < parsing_retries - 1:
-                    print(f"Failed to parse response (attempt {retry + 1}/{parsing_retries}): {str(e)}")
-                    print("Retrying with new response...")
-                    continue
-                else:
-                    print(f"Failed to parse response after {parsing_retries} attempts")
-                    return None
-                
-=======
     def clip_video_and_save(self, video_path, cache_dir):
         VAD.clip_video_and_save(self.segments, video_path, cache_dir)
 
->>>>>>> 80aecb89
     @abstractmethod
     def load_model(self):
         pass
@@ -66,11 +40,7 @@
     def analyze_audio(self, audio_path):
         pass
 
-
 class ClassicAudioAgent(AudioAgent):
-    """
-    This class is used to transcribe and analyze audio using the classic ASR model, and single task models like CLAP/BEATs.
-    """
     def __init__(self, model_name="whisper-api"):
         super().__init__(model_name)
 
@@ -79,10 +49,7 @@
         
     def transcribe(self, audio_path):
         return self.ASR_model.get_transcript(audio_path)
-    
-    def analyze_audio(self, audio_path):
-        # TODO: add small models e.g. CLAP/BEATs for audio analysis
-        raise NotImplementedError("ClassicAudioAgent currently does not support audio analysis")
+
 
 class QwenAudioAgent(AudioAgent):
     def __init__(self, model_name="Qwen/Qwen2-Audio-7B-Instruct"):
@@ -153,6 +120,28 @@
         
         self.model = genai.Client(api_key=api_key)
     
+    def parse_response(self, response, parsing_retries=5):
+        for retry in range(parsing_retries):
+            try:
+                # Check if response is wrapped in code block markers
+                if "```json" in response:
+                    # Extract the actual JSON content from between the code block markers
+                    json_content = response.split("```json", 1)[1].split("```", 1)[0].strip()
+                    gemini_results = json.loads(json_content)
+                    return gemini_results
+                else:
+                    # If no code block markers, try parsing directly
+                    gemini_results = json.loads(response)
+                    return gemini_results
+                    
+            except Exception as e:
+                if retry < parsing_retries - 1:
+                    print(f"Failed to parse response (attempt {retry + 1}/{parsing_retries}): {str(e)}")
+                    print("Retrying with new response...")
+                    continue
+                else:
+                    print(f"Failed to parse response after {parsing_retries} attempts")
+                    return None
     
     def transcribe(self, audio_path, visual_cues=None):
         with open(audio_path, "rb") as audio:
@@ -175,12 +164,7 @@
             model=self.model_name,
             contents=contents,
         )
-<<<<<<< HEAD
-
-        return self.parse_json_response(response.text)
-=======
         return self.parse_response(response.text)
->>>>>>> 80aecb89
     
     def analyze_audio(self, audio_path):
         with open(audio_path, "rb") as audio:
