--- conflicted
+++ resolved
@@ -1,26 +1,19 @@
 import logging
 import traceback
+import warnings
 from time import sleep
-import warnings
+
 import openai
-
+from llama_index.core import PromptTemplate
 from tqdm import tqdm
 
+from src.memory.basic_rag import BasicRAG
 from src.SRT.srt import split_script
-from src.memory.basic_rag import BasicRAG
 from src.translators.assistant import Assistant
-
-<<<<<<< HEAD
-from .assistant import Assistant
-from llama_index.core import PromptTemplate
-from ..memory.basic_rag import BasicRAG
-from .prompts import system_prompt
-from .LLM import LLM
-from .MTA import MTA
-=======
 from src.translators.LLM import LLM
 from src.translators.MTA import MTA
->>>>>>> 4c0db665
+
+from .prompts import system_prompt
 
 SUPPORT_LANG_MAP = {
     "EN": "English",
